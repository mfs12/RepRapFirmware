/*
 * CanInterface.cpp
 *
 *  Created on: 19 Sep 2018
 *      Author: David
 */

#include "CanInterface.h"

#if SUPPORT_CAN_EXPANSION

#include "CanMotion.h"
#include "CommandProcessor.h"
#include "CanMessageGenericConstructor.h"
#include <CanMessageBuffer.h>
#include <CanMessageGenericTables.h>
#include <Movement/DDA.h>
#include <Movement/DriveMovement.h>
#include <Movement/StepTimer.h>
#include <Movement/Move.h>
#include <RTOSIface/RTOSIface.h>
#include <Platform/TaskPriorities.h>
#include <GCodes/GCodeException.h>
#include <GCodes/GCodeBuffer/GCodeBuffer.h>
#include <ClosedLoop/ClosedLoop.h>

#if HAS_LINUX_INTERFACE
# include "Linux/LinuxInterface.h"
#endif

#include <memory>

#define SUPPORT_CAN		1				// needed by CanDevice.h
#include <CanDevice.h>
#if SAME70
# include <pmc/pmc.h>
#endif

const unsigned int NumCanBuffers = 2 * MaxCanBoards + 10;

constexpr uint32_t MaxMotionSendWait = 20;		// milliseconds
constexpr uint32_t MaxUrgentSendWait = 20;		// milliseconds
constexpr uint32_t MaxTimeSyncSendWait = 2;		// milliseconds
constexpr uint32_t MaxResponseSendWait = 200;	// milliseconds
constexpr uint32_t MaxRequestSendWait = 200;	// milliseconds
constexpr uint16_t MaxTimeSyncDelay = 300;		// the maximum normal delay before a can time sync message is sent

#define USE_BIT_RATE_SWITCH		0
#define USE_TX_FIFO				1

constexpr uint32_t MinBitRate = 15;				// MCP2542 has a minimum bite rate of 14.4kbps
constexpr uint32_t MaxBitRate = 5000;

constexpr float MinSamplePoint = 0.5;
constexpr float MaxSamplePoint = 0.95;
constexpr float DefaultSamplePoint = 0.75;

constexpr float MinJumpWidth = 0.05;
constexpr float MaxJumpWidth = 0.5;
constexpr float DefaultJumpWidth = 0.25;

constexpr const char *NoCanBufferMessage = "no CAN buffer available";

static Mutex transactionMutex;

static uint32_t lastTimeSent = 0;
static uint32_t longestWaitTime = 0;
static uint16_t longestWaitMessageType = 0;

static uint32_t peakTimeSyncTxDelay = 0;

// Debug
static unsigned int goodTimeStamps = 0;
static unsigned int badTimeStamps = 0;
static unsigned int timeSyncMessagesSent = -0;
// End debug

static volatile uint16_t timeSyncTxTimeStamp;
static volatile bool gotTimeSyncTxTimeStamp = false;

#if !SAME70
static uint16_t lastTimeSyncTxPreparedStamp;
#endif

static CanAddress myAddress =
#ifdef DUET3_ATE
						CanId::ATEMasterAddress;
#else
						CanId::MasterAddress;
#endif

static uint8_t currentTimeSyncMarker = 0xFF;

#if SUPPORT_REMOTE_COMMANDS
static bool inExpansionMode = false;
#endif

//#define CAN_DEBUG

// Define the memory configuration we want to use
constexpr CanDevice::Config Can0Config =
{
	.dataSize = 64,
#if USE_TX_FIFO
	.numTxBuffers = 5,
	.txFifoSize = 16,
#else
	.numTxBuffers = 6,
	.txFifoSize = 2,
#endif
	.numRxBuffers =  0,
	.rxFifo0Size = 16,
	.rxFifo1Size = 16,
	.numShortFilterElements = 0,
# ifdef DUET3_ATE
	.numExtendedFilterElements = 4,
# else
	.numExtendedFilterElements = 3,
# endif
	.txEventFifoSize = 16
};

static_assert(Can0Config.IsValid());

// CAN buffer memory must be in the first 64Kb of RAM (SAME5x) or in non-cached RAM (SAME70), so put it in its own segment
static uint32_t can0Memory[Can0Config.GetMemorySize()] __attribute__ ((section (".CanMessage")));

static CanDevice *can0dev = nullptr;

static unsigned int txTimeouts[Can0Config.numTxBuffers + 1] = { 0 };
static uint32_t lastCancelledId = 0;

#if DUAL_CAN

constexpr CanDevice::Config Can1Config =
{
	.dataSize = 8,
	.numTxBuffers = 2,
	.txFifoSize = 4,
	.numRxBuffers =  0,
	.rxFifo0Size = 16,
	.rxFifo1Size = 16,
	.numShortFilterElements = 1,
	.numExtendedFilterElements = 1,
	.txEventFifoSize = 16
};

static_assert(Can1Config.IsValid());

// CAN buffer memory must be in the first 64Kb of RAM (SAME5x) or in non-cached RAM (SAME70), so put it in its own segment
static uint32_t can1Memory[Can1Config.GetMemorySize()] __attribute__ ((section (".CanMessage")));

static CanDevice *can1dev = nullptr;

#endif

// Transmit buffer usage. All dedicated buffer numbers must be < Can0Config.numTxBuffers.
constexpr auto TxBufferIndexUrgent = CanDevice::TxBufferNumber::buffer0;
constexpr auto TxBufferIndexTimeSync = CanDevice::TxBufferNumber::buffer1;
constexpr auto TxBufferIndexRequest = CanDevice::TxBufferNumber::buffer2;
constexpr auto TxBufferIndexResponse = CanDevice::TxBufferNumber::buffer3;
constexpr auto TxBufferIndexBroadcast = CanDevice::TxBufferNumber::buffer4;

#if USE_TX_FIFO
constexpr auto TxBufferIndexMotion = CanDevice::TxBufferNumber::fifo;				// we send lots of movement messages so use the FIFO for them
#else
constexpr auto TxBufferIndexMotion = CanDevice::TxBufferNumber::buffer5;				// we send lots of movement messages so use the FIFO for them
#endif

// Receive buffer/FIFO usage. All dedicated buffer numbers must be < Can0Config.numRxBuffers.
constexpr auto RxBufferIndexBroadcast = CanDevice::RxBufferNumber::fifo0;
constexpr auto RxBufferIndexRequest = CanDevice::RxBufferNumber::fifo0;
constexpr auto RxBufferIndexResponse = CanDevice::RxBufferNumber::fifo1;

constexpr uint32_t CanClockIntervalMillis = 200;

// CanSender management task
constexpr size_t CanSenderTaskStackWords = 400;
static Task<CanSenderTaskStackWords> canSenderTask;

constexpr size_t CanReceiverTaskStackWords = 1000;
static Task<CanReceiverTaskStackWords> canReceiverTask;

constexpr size_t CanClockTaskStackWords = 400;			// used to be 300 but RD had a stack overflow
static Task<CanSenderTaskStackWords> canClockTask;

static CanMessageBuffer * volatile pendingMotionBuffers = nullptr;
static CanMessageBuffer * volatile lastMotionBuffer;			// only valid when pendingBuffers != nullptr

#if 0	//unused
static unsigned int numPendingMotionBuffers = 0;
#endif

extern "C" [[noreturn]] void CanSenderLoop(void *) noexcept;
extern "C" [[noreturn]] void CanClockLoop(void *) noexcept;
extern "C" [[noreturn]] void CanReceiverLoop(void *) noexcept;

static void InitReceiveFilters() noexcept
{
	// Set up a filter to receive all request messages addressed to us in FIFO 0
	can0dev->SetExtendedFilterElement(0, CanDevice::RxBufferNumber::fifo0,
										CanInterface::GetCanAddress() << CanId::DstAddressShift,
										(CanId::BoardAddressMask << CanId::DstAddressShift) | CanId::ResponseBit);

	// Set up a filter to receive all broadcast messages also in FIFO 0
	can0dev->SetExtendedFilterElement(1, CanDevice::RxBufferNumber::fifo0,
										CanId::BroadcastAddress << CanId::DstAddressShift,
										CanId::BoardAddressMask << CanId::DstAddressShift);

	// Set up a filter to receive response messages in FIFO 1
	can0dev->SetExtendedFilterElement(2, RxBufferIndexResponse,
										(CanInterface::GetCanAddress() << CanId::DstAddressShift) | CanId::ResponseBit,
										(CanId::BoardAddressMask << CanId::DstAddressShift) | CanId::ResponseBit);
# ifdef DUET3_ATE
	// Also respond to requests addressed to board 0 so we can update firmware on ATE boards
	can0dev->SetExtendedFilterElement(3, CanDevice::RxBufferNumber::fifo0,
										CanId::MasterAddress << CanId::DstAddressShift,
										(CanId::BoardAddressMask << CanId::DstAddressShift) | CanId::ResponseBit);
# endif
}

#if SUPPORT_REMOTE_COMMANDS

static void ReInit() noexcept
{
	can0dev->Disable();
	InitReceiveFilters();
	can0dev->Enable();
}

#endif

// This is the function called by the transmit event handler when the message marker is nonzero
void TxCallback(uint8_t marker, CanId id, uint16_t timeStamp) noexcept
{
	if (marker == currentTimeSyncMarker)
	{
		timeSyncTxTimeStamp = timeStamp;
		gotTimeSyncTxTimeStamp = true;
		++goodTimeStamps;
	}
	else
	{
		++badTimeStamps;
	}
}

void CanInterface::Init() noexcept
{
	CanMessageBuffer::Init(NumCanBuffers);
	pendingMotionBuffers = nullptr;

	transactionMutex.Create("CanTrans");

#if SAME70
	SetPinFunction(APIN_CAN1_TX, CAN1TXPinPeriphMode);
	SetPinFunction(APIN_CAN1_RX, CAN1RXPinPeriphMode);
# if DUAL_CAN
	SetPinFunction(APIN_CAN0_TX, CAN0PinPeriphMode);
	SetPinFunction(APIN_CAN0_RX, CAN0PinPeriphMode);
# endif
	pmc_enable_upll_clock();			// configure_mcan sets up PCLK5 to be the UPLL divided by something, so make sure the UPLL is running
#elif SAME5x
	SetPinFunction(CanRxPin, CanPinsMode);
	SetPinFunction(CanTxPin, CanPinsMode);
#else
# error Unsupported MCU
#endif

	// Initialise the CAN hardware
	CanTiming timing;
	timing.SetDefaults_1Mb();
	can0dev = CanDevice::Init(0, CanDeviceNumber, Can0Config, can0Memory, timing, nullptr);
	InitReceiveFilters();
	can0dev->Enable();

	CanMotion::Init();

	// Create the task that sends CAN messages
	canClockTask.Create(CanClockLoop, "CanClock", nullptr, TaskPriority::CanClockPriority);
	canSenderTask.Create(CanSenderLoop, "CanSender", nullptr, TaskPriority::CanSenderPriority);
	canReceiverTask.Create(CanReceiverLoop, "CanReceiver", nullptr, TaskPriority::CanReceiverPriority);

#if DUAL_CAN
	timing.SetDefaults_250kb();
	can1dev = CanDevice::Init(1, SecondaryCanDeviceNumber, Can1Config, can1Memory, timing, nullptr);
	can1dev->SetShortFilterElement(0, CanDevice::RxBufferNumber::fifo0, 0, 0);			// set up a filter to receive all messages in FIFO 0
	can1dev->SetExtendedFilterElement(0, CanDevice::RxBufferNumber::fifo0, 0, 0);
	can1dev->Enable();
#endif
}

void CanInterface::Shutdown() noexcept
{
	canClockTask.TerminateAndUnlink();
	canSenderTask.TerminateAndUnlink();
	canReceiverTask.TerminateAndUnlink();

	if (can0dev != nullptr)
	{
		can0dev->DeInit();
		can0dev = nullptr;
	}
}

CanAddress CanInterface::GetCanAddress() noexcept
{
	return myAddress;
}

#if SUPPORT_REMOTE_COMMANDS

bool CanInterface::InExpansionMode() noexcept
{
	return inExpansionMode;
}

void CanInterface::SwitchToExpansionMode(CanAddress addr) noexcept
{
	TaskCriticalSectionLocker lock;

	myAddress = addr;
	inExpansionMode = true;
	reprap.GetGCodes().SwitchToExpansionMode();
	ReInit();										// reset the CAN filters to account for our new CAN address
}

#endif

// Allocate a CAN request ID
// Currently we reserve the top bit of the 12-bit request ID so that CanRequestIdAcceptAlways is distinct from any genuine request ID.
CanRequestId CanInterface::AllocateRequestId(CanAddress destination) noexcept
{
	static uint16_t rid = 0;

	CanRequestId rslt = rid & CanRequestIdMask;
	++rid;
	return rslt;
}

// Allocate a CAN message buffer, throw if failed
CanMessageBuffer *CanInterface::AllocateBuffer(const GCodeBuffer* gb) THROWS(GCodeException)
{
	CanMessageBuffer * const buf = CanMessageBuffer::Allocate();
	if (buf == nullptr)
	{
		throw GCodeException((gb == nullptr) ? -1 : gb->GetLineNumber(), -1, NoCanBufferMessage);
	}
	return buf;
}

void CanInterface::CheckCanAddress(uint32_t address, const GCodeBuffer& gb) THROWS(GCodeException)
{
	if (address == 0 || address > CanId::MaxCanAddress)
	{
		throw GCodeException(gb.GetLineNumber(), -1, "CAN address out of range");
	}
}

uint16_t CanInterface::GetTimeStampCounter() noexcept
{
	return can0dev->ReadTimeStampCounter();
}

#if !SAME70

uint16_t CanInterface::GetTimeStampPeriod() noexcept
{
	return can0dev->GetTimeStampPeriod();
}

#endif

// Send a message on the CAN FD channel and reord any errors
static void SendCanMessage(CanDevice::TxBufferNumber whichBuffer, uint32_t timeout, CanMessageBuffer *buffer) noexcept
{
	const uint32_t cancelledId = can0dev->SendMessage(whichBuffer, timeout, buffer);
	if (cancelledId != 0)
	{
		++txTimeouts[(unsigned int)whichBuffer];
		lastCancelledId = cancelledId;
	}
}

//TODO can we get rid of the CanSender task if we send movement messages via the Tx FIFO?
// This task picks up motion messages and sends them
extern "C" [[noreturn]] void CanSenderLoop(void *) noexcept
{
	for (;;)
	{
		TaskBase::Take(Mutex::TimeoutUnlimited);
		for (;;)
		{
			CanMessageBuffer * const urgentMessage = CanMotion::GetUrgentMessage();
			if (urgentMessage != nullptr)
			{
				SendCanMessage(TxBufferIndexUrgent, MaxUrgentSendWait, urgentMessage);
			}
			else if (pendingMotionBuffers != nullptr)
			{
				CanMessageBuffer *buf;
				{
					TaskCriticalSectionLocker lock;
					buf = pendingMotionBuffers;
					pendingMotionBuffers = buf->next;
#if 0	//unused
					--numPendingMotionBuffers;
#endif
				}

				// Send the message
				SendCanMessage(TxBufferIndexMotion, MaxMotionSendWait, buf);
				reprap.GetPlatform().OnProcessingCanMessage();

#ifdef CAN_DEBUG
				// Display a debug message too
				debugPrintf("CCCR %08" PRIx32 ", PSR %08" PRIx32 ", ECR %08" PRIx32 ", TXBRP %08" PRIx32 ", TXBTO %08" PRIx32 ", st %08" PRIx32 "\n",
							MCAN1->MCAN_CCCR, MCAN1->MCAN_PSR, MCAN1->MCAN_ECR, MCAN1->MCAN_TXBRP, MCAN1->MCAN_TXBTO, GetAndClearStatusBits());
				buf->msg.DebugPrint();
				delay(50);
				debugPrintf("CCCR %08" PRIx32 ", PSR %08" PRIx32 ", ECR %08" PRIx32 ", TXBRP %08" PRIx32 ", TXBTO %08" PRIx32 ", st %08" PRIx32 "\n",
							MCAN1->MCAN_CCCR, MCAN1->MCAN_PSR, MCAN1->MCAN_ECR, MCAN1->MCAN_TXBRP, MCAN1->MCAN_TXBTO, GetAndClearStatusBits());
#endif
				// Free the message buffer.
				CanMessageBuffer::Free(buf);
			}
			else
			{
				break;
			}
		}
	}
}

extern "C" [[noreturn]] void CanClockLoop(void *) noexcept
{
	CanMessageBuffer buf(nullptr);
	uint32_t lastWakeTime = xTaskGetTickCount();
	uint32_t lastRealTimeSent = 0;

	for (;;)
	{
#if SUPPORT_REMOTE_COMMANDS
		if (!inExpansionMode)
#endif
		{
			CanMessageTimeSync * const msg = buf.SetupBroadcastMessage<CanMessageTimeSync>(CanInterface::GetCanAddress());
			msg->lastTimeSent = lastTimeSent;
			msg->lastTimeAcknowledgeDelay = 0;									// assume we don't have the transmit delay available

			currentTimeSyncMarker = ((currentTimeSyncMarker + 1) & 0x0F) | 0xA0;
			buf.marker = currentTimeSyncMarker;
			buf.reportInFifo = 1;

			if (gotTimeSyncTxTimeStamp)
			{
# if SAME70
				// On the SAME70 the step clock is also the external time stamp counter
				const uint32_t timeSyncTxDelay = (timeSyncTxTimeStamp - (uint16_t)lastTimeSent) & 0xFFFF;
# else
				// On the SAME5x the time stamp counter counts CAN bit times divided by 64
				const uint32_t timeSyncTxDelay = (((timeSyncTxTimeStamp - lastTimeSyncTxPreparedStamp) & 0xFFFF) * CanInterface::GetTimeStampPeriod()) >> 6;
# endif
				if (timeSyncTxDelay > peakTimeSyncTxDelay)
				{
					peakTimeSyncTxDelay = timeSyncTxDelay;
				}

				// Occasionally on the SAME70 we get very large delays reported. These delays are not genuine.
				if (timeSyncTxDelay < MaxTimeSyncDelay)
				{
					msg->lastTimeAcknowledgeDelay = timeSyncTxDelay;
				}
				gotTimeSyncTxTimeStamp = false;
			}

			msg->isPrinting = reprap.GetGCodes().IsReallyPrinting();

			// Send the real time just once a second
			const uint32_t realTime = (uint32_t)reprap.GetPlatform().GetDateTime();
			if (realTime != lastRealTimeSent)
			{
				msg->realTime = realTime;
				lastRealTimeSent = realTime;
			}
			else
			{
				buf.dataLength = CanMessageTimeSync::SizeWithoutRealTime;		// send a short message to save CAN bandwidth
			}

#if SAME70
			lastTimeSent = StepTimer::GetTimerTicks();
#else
			{
				AtomicCriticalSectionLocker lock;
				lastTimeSent = StepTimer::GetTimerTicks();
				lastTimeSyncTxPreparedStamp = CanInterface::GetTimeStampCounter();
			}
#endif
			msg->timeSent = lastTimeSent;
			SendCanMessage(TxBufferIndexTimeSync, 0, &buf);
			++timeSyncMessagesSent;
		}

		// Delay until it is time again
		vTaskDelayUntil(&lastWakeTime, CanClockIntervalMillis);

		// Check that the message was sent and get the time stamp
		if (can0dev->IsSpaceAvailable((CanDevice::TxBufferNumber)TxBufferIndexTimeSync, 0))		// if the buffer is free already then the message was sent
		{
			can0dev->PollTxEventFifo(TxCallback);
		}
		else
		{
			(void)can0dev->IsSpaceAvailable((CanDevice::TxBufferNumber)TxBufferIndexTimeSync, MaxTimeSyncSendWait);		// free the buffer
			can0dev->PollTxEventFifo(TxCallback);								// empty the fifo
			gotTimeSyncTxTimeStamp = false;										// ignore any values read from it
		}
	}
}

// Insert a new entry, keeping the list ordered
void CanDriversList::AddEntry(DriverId driver) noexcept
{
	if (numEntries < ARRAY_SIZE(drivers))
	{
		// We could do a binary search here but the number of CAN drivers supported isn't huge, so linear search instead
		size_t insertPoint = 0;
		while (insertPoint < numEntries && drivers[insertPoint] < driver)
		{
			++insertPoint;
		}

		if (insertPoint == numEntries)
		{
			drivers[numEntries] = driver;
			++numEntries;
		}
		else if (drivers[insertPoint] != driver)
		{
			memmove(drivers + (insertPoint + 1), drivers + insertPoint, (numEntries - insertPoint) * sizeof(drivers[0]));
			drivers[insertPoint] = driver;
			++numEntries;
		}
	}
}

// Get the details of the drivers on the next board and advance startFrom beyond the entries for this board
CanAddress CanDriversList::GetNextBoardDriverBitmap(size_t& startFrom, CanDriversBitmap& driversBitmap) const noexcept
{
	driversBitmap.Clear();
	if (startFrom >= numEntries)
	{
		return CanId::NoAddress;
	}
	const CanAddress boardAddress = drivers[startFrom].boardAddress;
	do
	{
		driversBitmap.SetBit(drivers[startFrom].localDriver);
		++startFrom;
	} while (startFrom < numEntries && drivers[startFrom].boardAddress == boardAddress);
	return boardAddress;
}

// Members of namespace CanInterface, and associated local functions

template<class T> static GCodeResult SetRemoteDriverValues(const CanDriversData<T>& data, const StringRef& reply, CanMessageType mt) noexcept
{
	GCodeResult rslt = GCodeResult::ok;
	size_t start = 0;
	for (;;)
	{
		CanDriversBitmap driverBits;
		const size_t savedStart = start;
		const CanAddress boardAddress = data.GetNextBoardDriverBitmap(start, driverBits);
		if (boardAddress == CanId::NoAddress)
		{
			break;
		}
		CanMessageBuffer * const buf = CanMessageBuffer::Allocate();
		if (buf == nullptr)
		{
			reply.lcat(NoCanBufferMessage);
			return GCodeResult::error;
		}
		const CanRequestId rid = CanInterface::AllocateRequestId(boardAddress);
		CanMessageMultipleDrivesRequest<T> * const msg = buf->SetupRequestMessage<CanMessageMultipleDrivesRequest<T>>(rid, CanInterface::GetCanAddress(), boardAddress, mt);
		msg->driversToUpdate = driverBits.GetRaw();
		const size_t numDrivers = driverBits.CountSetBits();
		for (size_t i = 0; i < numDrivers; ++i)
		{
			msg->values[i] = data.GetElement(savedStart + i);
		}
		buf->dataLength = msg->GetActualDataLength(numDrivers);
		rslt = max(rslt, CanInterface::SendRequestAndGetStandardReply(buf, rid, reply));
	}
	return rslt;
}

// Set remote drivers to enabled, disabled, or idle
// This function is called by both the main task and the Move task.
// As there is no mutual exclusion on putting messages in buffers or receiving replies, when this is called by the Move task
// we send the commands through the FIFO and we use a special RequestId to say that we do not expect a response
static GCodeResult SetRemoteDriverStates(const CanDriversList& drivers, const StringRef& reply, DriverStateControl state) noexcept
{
	GCodeResult rslt = GCodeResult::ok;
	const bool fromMoveTask = TaskBase::GetCallerTaskHandle() == Move::GetMoveTaskHandle();
	size_t start = 0;
	for (;;)
	{
		CanDriversBitmap driverBits;
		const CanAddress boardAddress = drivers.GetNextBoardDriverBitmap(start, driverBits);
		if (boardAddress == CanId::NoAddress)
		{
			break;
		}
		CanMessageBuffer * const buf = CanMessageBuffer::Allocate();
		if (buf == nullptr)
		{
			reply.lcat(NoCanBufferMessage);
			return GCodeResult::error;
		}
		const CanRequestId rid = (fromMoveTask) ? CanRequestIdNoReplyNeeded : CanInterface::AllocateRequestId(boardAddress);
		const auto msg = buf->SetupRequestMessage<CanMessageMultipleDrivesRequest<DriverStateControl>>(rid, CanInterface::GetCanAddress(), boardAddress, CanMessageType::setDriverStates);
		msg->driversToUpdate = driverBits.GetRaw();
		const size_t numDrivers = driverBits.CountSetBits();
		for (size_t i = 0; i < numDrivers; ++i)
		{
			msg->values[i] = state;
		}
		buf->dataLength = msg->GetActualDataLength(numDrivers);
		if (fromMoveTask)
		{
			CanInterface::SendMotion(buf);														// if it's coming from the Move task then we must send the command via the fifo
		}
		else
		{
			rslt = max(rslt, CanInterface::SendRequestAndGetStandardReply(buf, rid, reply));	// send the command via the usual mechanism
		}
	}
	return rslt;
}

// Add a buffer to the end of the send queue
void CanInterface::SendMotion(CanMessageBuffer *buf) noexcept
{
	buf->next = nullptr;
#if 0
	buf->msg.moveLinear.DebugPrint();
#endif
	{
		TaskCriticalSectionLocker lock;

		if (pendingMotionBuffers == nullptr)
		{
			pendingMotionBuffers = buf;
		}
		else
		{
			lastMotionBuffer->next = buf;
		}
		lastMotionBuffer = buf;
#if 0	//unused
		++numPendingMotionBuffers;
#endif
	}

	canSenderTask.Give();
}

#if 0	// not currently used

// Get the number of motion messages waiting to be sent through the Tx fifo
unsigned int CanInterface::GetNumPendingMotionMessages() noexcept
{
	return can0dev->NumTxMessagesPending(TxBufferIndexMotion) + numPendingMotionBuffers;
}

#endif

// Send a request to an expansion board and append the response to 'reply'
GCodeResult CanInterface::SendRequestAndGetStandardReply(CanMessageBuffer *buf, CanRequestId rid, const StringRef& reply, uint8_t *extra) noexcept
{
	return SendRequestAndGetCustomReply(buf, rid, reply, extra, CanMessageType::unusedMessageType, [](const CanMessageBuffer*) { });
}

// Send a request to an expansion board and append the response to 'reply'. The response may either be a standard reply or 'replyType'.
GCodeResult CanInterface::SendRequestAndGetCustomReply(CanMessageBuffer *buf, CanRequestId rid, const StringRef& reply, uint8_t *extra, CanMessageType replyType, function_ref<void(const CanMessageBuffer*) /*noexcept*/> callback) noexcept
{
	if (can0dev == nullptr)
	{
		// Transactions sometimes get requested after we have shut down CAN, e.g. when we destroy filament monitors
		CanMessageBuffer::Free(buf);
		return GCodeResult::error;
	}

	const CanAddress dest = buf->id.Dst();
	const CanMessageType msgType = buf->id.MsgType();								// save for possible error message

	{
		// This code isn't re-entrant and it can get called from a task other than Main to shut the system down, so we need to use a mutex
		MutexLocker lock(transactionMutex);

		SendCanMessage(TxBufferIndexRequest, MaxRequestSendWait, buf);
		reprap.GetPlatform().OnProcessingCanMessage();

		const uint32_t whenStartedWaiting = millis();
		unsigned int fragmentsReceived = 0;
		for (;;)
		{
			const uint32_t timeWaiting = millis() - whenStartedWaiting;
			if (!can0dev->ReceiveMessage(RxBufferIndexResponse, CanResponseTimeout - timeWaiting, buf))
			{
				break;
			}

			if (reprap.Debug(moduleCan))
			{
				buf->DebugPrint("Rx1:");
			}

			const bool matchesRequest = buf->id.Src() == dest && (buf->msg.standardReply.requestId == rid || buf->msg.standardReply.requestId == CanRequestIdAcceptAlways);
			if (matchesRequest && buf->id.MsgType() == CanMessageType::standardReply && buf->msg.standardReply.fragmentNumber == fragmentsReceived)
			{
				if (fragmentsReceived == 0)
				{
					const size_t textLength = buf->msg.standardReply.GetTextLength(buf->dataLength);
					if (textLength != 0)			// avoid concatenating blank lines to existing output
					{
						reply.lcatn(buf->msg.standardReply.text, textLength);
					}
					if (extra != nullptr)
					{
						*extra = buf->msg.standardReply.extra;
					}
					uint32_t waitedFor = millis() - whenStartedWaiting;
					if (waitedFor > longestWaitTime)
					{
						longestWaitTime = waitedFor;
						longestWaitMessageType = (uint16_t)msgType;
					}
				}
				else
				{
					reply.catn(buf->msg.standardReply.text, buf->msg.standardReply.GetTextLength(buf->dataLength));
				}
				if (!buf->msg.standardReply.moreFollows)
				{
					const GCodeResult rslt = (GCodeResult)buf->msg.standardReply.resultCode;
					CanMessageBuffer::Free(buf);
					return rslt;
				}
				++fragmentsReceived;
			}
			else if (matchesRequest && buf->id.MsgType() == replyType && fragmentsReceived == 0)
			{
				callback(buf);
				CanMessageBuffer::Free(buf);
				return GCodeResult::ok;
			}
			else
			{
				// We received an unexpected message. Don't tack it on to 'reply' because some replies contain important data, e.g. request for board short name.
				if (buf->id.MsgType() == CanMessageType::standardReply)
				{
					reprap.GetPlatform().MessageF(WarningMessage, "Discarded std reply src=%u RID=%u exp %u \"%s\"\n",
													buf->id.Src(), (unsigned int)buf->msg.standardReply.requestId, rid, buf->msg.standardReply.text);
				}
				else
				{
					reprap.GetPlatform().MessageF(WarningMessage, "Discarded msg src=%u typ=%u RID=%u exp %u\n",
													buf->id.Src(), (unsigned int)buf->id.MsgType(), (unsigned int)buf->msg.standardReply.requestId, rid);
				}
			}
		}
	}

	CanMessageBuffer::Free(buf);
	reply.lcatf("Response timeout: CAN addr %u, req type %u, RID=%u", dest, (unsigned int)msgType, (unsigned int)rid);
	return GCodeResult::error;
}

// Send a response to an expansion board and free the buffer
void CanInterface::SendResponseNoFree(CanMessageBuffer *buf) noexcept
{
	SendCanMessage(TxBufferIndexResponse, MaxResponseSendWait, buf);
}

// Send a broadcast message and free the buffer
void CanInterface::SendBroadcastNoFree(CanMessageBuffer *buf) noexcept
{
	if (can0dev != nullptr)
	{
		SendCanMessage(TxBufferIndexBroadcast, MaxResponseSendWait, buf);
	}
}

// Send a request message with no reply expected, and don't free the buffer. Used to send emergency stop messages.
void CanInterface::SendMessageNoReplyNoFree(CanMessageBuffer *buf) noexcept
{
	if (can0dev != nullptr)
	{
		SendCanMessage(TxBufferIndexBroadcast, MaxResponseSendWait, buf);
	}
}

#if DUAL_CAN

uint32_t CanInterface::SendPlainMessageNoFree(CanMessageBuffer *buf, uint32_t timeout) noexcept
{
	return (can1dev != nullptr) ? can1dev->SendMessage(CanDevice::TxBufferNumber::fifo, timeout, buf) : 0;
}

bool CanInterface::ReceivePlainMessage(CanMessageBuffer *buf, uint32_t timeout) noexcept
{
	return can1dev != nullptr && can1dev->ReceiveMessage(CanDevice::RxBufferNumber::fifo0, timeout, buf);
}

#endif

// The CanReceiver task
extern "C" [[noreturn]] void CanReceiverLoop(void *) noexcept
{
	CanMessageBuffer buf(nullptr);
	for (;;)
	{
		if (can0dev->ReceiveMessage(RxBufferIndexRequest, TaskBase::TimeoutUnlimited, &buf))
		{
			if (reprap.Debug(moduleCan))
			{
				buf.DebugPrint("Rx0:");
			}

			CommandProcessor::ProcessReceivedMessage(&buf);
		}
	}
}

// This one is used by ATE
GCodeResult CanInterface::EnableRemoteDrivers(const CanDriversList& drivers, const StringRef& reply) noexcept
{
	return SetRemoteDriverStates(drivers, reply, DriverStateControl(DriverStateControl::driverActive));
}

// This one is used by Prepare and by M17
void CanInterface::EnableRemoteDrivers(const CanDriversList& drivers) noexcept
{
	String<1> dummy;
	(void)EnableRemoteDrivers(drivers, dummy.GetRef());
}

// This one is used by ATE
GCodeResult CanInterface::DisableRemoteDrivers(const CanDriversList& drivers, const StringRef& reply) noexcept
{
	return SetRemoteDriverStates(drivers, reply, DriverStateControl(DriverStateControl::driverDisabled));
}

// This one is used by Prepare
void CanInterface::DisableRemoteDrivers(const CanDriversList& drivers) noexcept
{
	String<1> dummy;
	(void)DisableRemoteDrivers(drivers, dummy.GetRef());
}

void CanInterface::SetRemoteDriversIdle(const CanDriversList& drivers, float idleCurrentFactor) noexcept
{
	String<1> dummy;
	(void)SetRemoteDriverStates(drivers, dummy.GetRef(), DriverStateControl(DriverStateControl::driverIdle, lrintf(idleCurrentFactor * 100)));
}

GCodeResult CanInterface::SetRemoteStandstillCurrentPercent(const CanDriversData<float>& data, const StringRef& reply) noexcept
{
	return SetRemoteDriverValues(data, reply, CanMessageType::setStandstillCurrentFactor);
}

GCodeResult CanInterface::SetRemoteDriverCurrents(const CanDriversData<float>& data, const StringRef& reply) noexcept
{
	return SetRemoteDriverValues(data, reply, CanMessageType::setMotorCurrents);
}

GCodeResult CanInterface::SetRemoteDriverStepsPerMmAndMicrostepping(const CanDriversData<StepsPerUnitAndMicrostepping>& data, const StringRef& reply) noexcept
{
	return SetRemoteDriverValues(data, reply, CanMessageType::setStepsPerMmAndMicrostepping);
}

// Set the pressure advance on remote drivers, returning true if successful
GCodeResult CanInterface::SetRemotePressureAdvance(const CanDriversData<float>& data, const StringRef& reply) noexcept
{
	return SetRemoteDriverValues(data, reply, CanMessageType::setPressureAdvance);
}

// Handle M569 for a remote driver
GCodeResult CanInterface::ConfigureRemoteDriver(DriverId driver, GCodeBuffer& gb, const StringRef& reply) THROWS(GCodeException)
pre(driver.IsRemote())
{
	switch (gb.GetCommandFraction())
	{
	case -1:
	case 0:
		if (gb.SeenAny("RS"))
		{
			if (!reprap.GetGCodes().LockMovementAndWaitForStandstill(gb))
			{
				return GCodeResult::notFinished;
			}
		}
		{
			CanMessageGenericConstructor cons(M569Params);
			cons.PopulateFromCommand(gb);
			return cons.SendAndGetResponse(CanMessageType::m569, driver.boardAddress, reply);
		}

	case 1:
		if (gb.SeenAny("STERID"))
		{
			if (!reprap.GetGCodes().LockMovementAndWaitForStandstill(gb))
			{
				return GCodeResult::notFinished;
			}
		}
		{
			CanMessageGenericConstructor cons(M569Point1Params);
			cons.PopulateFromCommand(gb);
			return cons.SendAndGetResponse(CanMessageType::m569p1, driver.boardAddress, reply);
		}

	case 2:
		{
			CanMessageGenericConstructor cons(M569Point2Params);
			cons.PopulateFromCommand(gb);
			return cons.SendAndGetResponse(CanMessageType::m569p2, driver.boardAddress, reply);
		}

	case 5:
		return ClosedLoop::StartDataCollection(driver, gb, reply);

	case 6:
		{
<<<<<<< HEAD
			CanMessageGenericConstructor cons(M569Point6Params);
			cons.PopulateFromCommand(gb);
			return cons.SendAndGetResponse(CanMessageType::m569p6, driver.boardAddress, reply);
		}
		
=======
			GCodeResult rslt;
			{
				CanMessageGenericConstructor cons(M569Point6Params);
				cons.PopulateFromCommand(gb);
				rslt = cons.SendAndGetResponse(CanMessageType::m569p6, driver.boardAddress, reply);
			}
			while (rslt == GCodeResult::notFinished)
			{
				delay(100);							// give it some time to do the tuning move
				CanMessageGenericConstructor cons(M569Point6Params_StatusOnly);
				rslt = cons.SendAndGetResponse(CanMessageType::m569p6, driver.boardAddress, reply);
			}
			return rslt;
		}

>>>>>>> 9132dcd4
	case 7:
		if (gb.Seen('C'))
		{
			// If a port name if provided, it must match the board ID
			String<StringLength20> portName;
			gb.GetQuotedString(portName.GetRef(), false);
			if (isdigit(portName[0]) && IoPort::RemoveBoardAddress(portName.GetRef()) != driver.boardAddress)
			{
				reply.copy("Brake port must be on same board as driver");
				return GCodeResult::error;
			}
		}
		{
			CanMessageGenericConstructor cons(M569Point7Params);
			cons.PopulateFromCommand(gb);
			return cons.SendAndGetResponse(CanMessageType::m569p7, driver.boardAddress, reply);
		}

	default:
		return GCodeResult::errorNotSupported;
	}
}

// Handle M915 for a collection of remote drivers
GCodeResult CanInterface::GetSetRemoteDriverStallParameters(const CanDriversList& drivers, GCodeBuffer& gb, const StringRef& reply, OutputBuffer *& buf) THROWS(GCodeException)
{
	size_t start = 0;
	for (;;)
	{
		CanDriversBitmap driverBits;
		const CanAddress boardAddress = drivers.GetNextBoardDriverBitmap(start, driverBits);
		if (boardAddress == CanId::NoAddress)
		{
			break;
		}

		CanMessageGenericConstructor cons(M915Params);
		cons.AddUParam('d', driverBits.GetRaw());
		cons.PopulateFromCommand(gb);
		if (buf != nullptr)
		{
			reply.Clear();
		}
		const GCodeResult rslt = cons.SendAndGetResponse(CanMessageType::m915, boardAddress, reply);
		if (buf != nullptr)
		{
			buf->lcat(reply.c_str());
		}
		if (rslt != GCodeResult::ok)
		{
			return rslt;
		}
	}
	return GCodeResult::ok;
}

static GCodeResult GetRemoteInfo(uint8_t infoType, uint32_t boardAddress, uint8_t param, GCodeBuffer& gb, const StringRef& reply, uint8_t *extra = nullptr) THROWS(GCodeException)
{
	CanInterface::CheckCanAddress(boardAddress, gb);

	CanMessageBuffer * const buf = CanMessageBuffer::Allocate();
	if (buf == nullptr)
	{
		reply.copy(NoCanBufferMessage);
		return GCodeResult::error;
	}

	const CanRequestId rid = CanInterface::AllocateRequestId(boardAddress);
	auto msg = buf->SetupRequestMessage<CanMessageReturnInfo>(rid, CanInterface::GetCanAddress(), (CanAddress)boardAddress);
	msg->type = infoType;
	msg->param = param;
	return CanInterface::SendRequestAndGetStandardReply(buf, rid, reply, extra);
}

// Get diagnostics from an expansion board
GCodeResult CanInterface::RemoteDiagnostics(MessageType mt, uint32_t boardAddress, unsigned int type, GCodeBuffer& gb, const StringRef& reply) THROWS(GCodeException)
{
	CanInterface::CheckCanAddress(boardAddress, gb);

	if (type <= 15)
	{
		Platform& p = reprap.GetPlatform();

		uint8_t currentPart = 0;
		uint8_t lastPart;
		GCodeResult res;
		do
		{
			// The standard reply buffer is only 256 bytes long. We need a bigger one to receive the software reset data.
			String<StringLength500> infoBuffer;
			res = GetRemoteInfo(CanMessageReturnInfo::typeDiagnosticsPart0 + currentPart, boardAddress, type, gb, infoBuffer.GetRef(), &lastPart);
			if (res != GCodeResult::ok)
			{
				reply.copy(infoBuffer.c_str());
				return res;
			}
			if (type == 0 && currentPart == 0)
			{
				p.MessageF(mt, "Diagnostics for board %u:\n", (unsigned int)boardAddress);
			}
			if (!infoBuffer.IsEmpty())						// driverless boards may return empty response parts
			{
				infoBuffer.cat('\n');						// don't use MessageF, the format buffer is too small
				p.Message(mt, infoBuffer.c_str());
			}
			++currentPart;
		} while (currentPart <= lastPart);
		return res;
	}

	// It's a diagnostic test
	CanMessageBuffer * const buf = AllocateBuffer(&gb);
	const CanRequestId rid = CanInterface::AllocateRequestId(boardAddress);
	auto const msg = buf->SetupRequestMessage<CanMessageDiagnosticTest>(rid, GetCanAddress(), (CanAddress)boardAddress);
	msg->testType = type;
	msg->invertedTestType = ~type;
	if (type == (uint16_t)DiagnosticTestType::AccessMemory)
	{
		gb.MustSee('A');
		msg->param32[0] = gb.GetUIValue();
		if (gb.Seen('V'))
		{
			msg->param32[1] = gb.GetUIValue();
			msg->param16 = 1;
		}
		else
		{
			msg->param16 = 0;
		}
	}
	return SendRequestAndGetStandardReply(buf, rid, reply);			// we may not actually get a reply if the test is one that crashes the expansion board
}

GCodeResult CanInterface::RemoteM408(uint32_t boardAddress, unsigned int type, GCodeBuffer& gb, const StringRef& reply) THROWS(GCodeException)
{
	return GetRemoteInfo(CanMessageReturnInfo::typeM408, boardAddress, type, gb, reply, nullptr);
}

GCodeResult CanInterface::GetRemoteFirmwareDetails(uint32_t boardAddress, GCodeBuffer& gb, const StringRef& reply) THROWS(GCodeException)
{
	return GetRemoteInfo(CanMessageReturnInfo::typeFirmwareVersion, boardAddress, 0, gb, reply);
}

void CanInterface::WakeAsyncSenderFromIsr() noexcept
{
	canSenderTask.GiveFromISR();
}

// Remote handle functions
GCodeResult CanInterface::CreateHandle(CanAddress boardAddress, RemoteInputHandle h, const char *pinName, uint16_t threshold, uint16_t minInterval,
										bool& currentState, const StringRef& reply) noexcept
{
	CanMessageBuffer * const buf = CanMessageBuffer::Allocate();
	if (buf == nullptr)
	{
		reply.copy(NoCanBufferMessage);
		return GCodeResult::error;
	}

	const CanRequestId rid = AllocateRequestId(boardAddress);
	auto msg = buf->SetupRequestMessage<CanMessageCreateInputMonitor>(rid, GetCanAddress(), boardAddress);
	msg->handle = h;
	msg->threshold = threshold;
	msg->minInterval = minInterval;
	SafeStrncpy(msg->pinName, pinName, ARRAY_SIZE(msg->pinName));
	buf->dataLength = msg->GetActualDataLength();

	uint8_t extra;
	const GCodeResult rslt = SendRequestAndGetStandardReply(buf, rid, reply, &extra);
	if (rslt == GCodeResult::ok)
	{
		currentState = (extra != 0);
	}
	return rslt;
}

static GCodeResult ChangeInputMonitor(CanAddress boardAddress, RemoteInputHandle h, uint8_t action, uint16_t param, bool* currentState, const StringRef &reply) noexcept
{
	if (!h.IsValid())
	{
		reply.copy("Invalid remote handle");
		return GCodeResult::error;
	}

	CanMessageBuffer * const buf = CanMessageBuffer::Allocate();
	if (buf == nullptr)
	{
		reply.copy(NoCanBufferMessage);
		return GCodeResult::error;
	}

	const CanRequestId rid = CanInterface::AllocateRequestId(boardAddress);
	auto msg = buf->SetupRequestMessage<CanMessageChangeInputMonitor>(rid, CanInterface::GetCanAddress(), boardAddress);
	msg->handle = h;
	msg->action = action;
	msg->param = param;
	uint8_t extra;
	const GCodeResult rslt = CanInterface::SendRequestAndGetStandardReply(buf, rid, reply, &extra);
	if (rslt == GCodeResult::ok && currentState != nullptr)
	{
		*currentState = (extra != 0);
	}
	return rslt;
}

GCodeResult CanInterface::DeleteHandle(CanAddress boardAddress, RemoteInputHandle h, const StringRef &reply) noexcept
{
	return ChangeInputMonitor(boardAddress, h, CanMessageChangeInputMonitor::actionDelete, 0, nullptr, reply);
}

GCodeResult CanInterface::GetHandlePinName(CanAddress boardAddress, RemoteInputHandle h, bool& currentState, const StringRef &reply) noexcept
{
	return ChangeInputMonitor(boardAddress, h, CanMessageChangeInputMonitor::actionReturnPinName, 0, &currentState, reply);
}

GCodeResult CanInterface::EnableHandle(CanAddress boardAddress, RemoteInputHandle h, bool enable, bool &currentState, const StringRef &reply) noexcept
{
	return ChangeInputMonitor(boardAddress, h, (enable) ? CanMessageChangeInputMonitor::actionDoMonitor : CanMessageChangeInputMonitor::actionDontMonitor, 0, &currentState, reply);
}

GCodeResult CanInterface::ChangeHandleResponseTime(CanAddress boardAddress, RemoteInputHandle h, uint16_t responseMillis, bool &currentState, const StringRef &reply) noexcept
{
	return ChangeInputMonitor(boardAddress, h, CanMessageChangeInputMonitor::actionChangeMinInterval, responseMillis, &currentState, reply);
}

GCodeResult CanInterface::ReadRemoteHandles(CanAddress boardAddress, RemoteInputHandle mask, RemoteInputHandle pattern, ReadHandlesCallbackFunction callback, const StringRef &reply) noexcept
{
	CanMessageBuffer * const buf = CanMessageBuffer::Allocate();
	if (buf == nullptr)
	{
		reply.copy(NoCanBufferMessage);
		return GCodeResult::error;
	}

	const CanRequestId rid = CanInterface::AllocateRequestId(boardAddress);
	auto msg = buf->SetupRequestMessage<CanMessageReadInputsRequest>(rid, GetCanAddress(), boardAddress);
	msg->mask = mask;
	msg->pattern = pattern;
	const GCodeResult rslt = SendRequestAndGetCustomReply(buf, rid, reply, nullptr, CanMessageType::readInputsReply,
															[callback](const CanMessageBuffer *buf)
																{
																	auto response = buf->msg.readInputsReply;
																	for (unsigned int i = 0; i < response.numReported; ++i)
																	{
																		callback(response.results[i].handle, response.results[i].value);
																	}
																});
	return rslt;
}

void CanInterface::Diagnostics(MessageType mtype) noexcept
{
	unsigned int messagesQueuedForSending, messagesReceived, messagesLost, busOffCount;
	can0dev->GetAndClearStats(messagesQueuedForSending, messagesReceived, messagesLost, busOffCount);
	reprap.GetPlatform().MessageF(mtype,
				"=== CAN ===\nMessages queued %u, received %u, lost %u, longest wait %" PRIu32 "ms for reply type %u"
				", peak Tx sync delay %" PRIu32
				", free buffers %u (min %u)"
	//debug
				", ts %u/%u/%u"
	//end debug
				"\n",
					messagesQueuedForSending, messagesReceived, messagesLost, longestWaitTime, longestWaitMessageType,
					peakTimeSyncTxDelay,
					CanMessageBuffer::GetFreeBuffers(), CanMessageBuffer::GetAndClearMinFreeBuffers()
	//debug
					, timeSyncMessagesSent, goodTimeStamps, badTimeStamps
	//end debug
				);
	String<StringLength100> str;
	char c = ' ';
	for (unsigned int& txt : txTimeouts)
	{
		str.catf("%c%u", c, txt);
		txt = 0;
		c = ',';
	}

	if (lastCancelledId != 0)
	{
		CanId id;
		id.SetReceivedId(lastCancelledId);
		lastCancelledId = 0;
		str.catf(" last cancelled message type %u dest %u", (unsigned int)id.MsgType(), id.Dst());
	}

	reprap.GetPlatform().MessageF(mtype, "Tx timeouts%s\n", str.c_str());
	longestWaitTime = 0;
	longestWaitMessageType = 0;
	peakTimeSyncTxDelay = 0;
	timeSyncMessagesSent = goodTimeStamps = badTimeStamps = 0;
}

GCodeResult CanInterface::WriteGpio(CanAddress boardAddress, uint8_t portNumber, float pwm, bool isServo, const GCodeBuffer* gb, const StringRef &reply) noexcept
{
	CanMessageBuffer * const buf = CanMessageBuffer::Allocate();
	if (buf == nullptr)
	{
		reply.copy(NoCanBufferMessage);
		return GCodeResult::error;
	}

	const CanRequestId rid = CanInterface::AllocateRequestId(boardAddress);
	auto msg = buf->SetupRequestMessage<CanMessageWriteGpio>(rid, GetCanAddress(), boardAddress);
	msg->portNumber = portNumber;
	msg->pwm = pwm;
	msg->isServo = isServo;
	return CanInterface::SendRequestAndGetStandardReply(buf, rid, reply, nullptr);
}

GCodeResult CanInterface::ChangeAddressAndNormalTiming(GCodeBuffer& gb, const StringRef& reply) THROWS(GCodeException)
{
	// Get the address of the board whose parameters we are changing
	gb.MustSee('B');
	const uint32_t oldAddress = gb.GetUIValue();
	CheckCanAddress(oldAddress, gb);

	// Get the new timing details, if provided
	CanTiming timing;
	bool changeTiming = false;
	if (gb.Seen('S'))
	{
		uint32_t speed = gb.GetUIValue();
		if (speed < MinBitRate || speed > MaxBitRate)
		{
			reply.copy("Data rate out of range");
			return GCodeResult::error;
		}
		speed *= 1000;
		timing.period = (CanTiming::ClockFrequency + speed - 1)/speed;
		const float tseg1 = gb.Seen('T') ? gb.GetFValue() : DefaultSamplePoint;
		if (tseg1 < MinSamplePoint || tseg1 > MaxSamplePoint)
		{
			reply.copy("Sample point out of range");
			return GCodeResult::error;
		}
		timing.tseg1 = lrintf(timing.period * tseg1);

		const float jumpWidth = (gb.Seen('J')) ? gb.GetFValue() : DefaultJumpWidth;
		if (jumpWidth < MinJumpWidth || jumpWidth > MaxJumpWidth)
		{
			reply.copy("Jump width out of range");
			return GCodeResult::error;
		}
		timing.jumpWidth = constrain<uint16_t>(lrintf(timing.period * jumpWidth), 1, timing.period - timing.tseg1 - 2);
		changeTiming = true;
	}

	if (oldAddress == 0)
	{
		if (changeTiming)
		{
			can0dev->SetLocalCanTiming(timing);
		}
		else
		{
			can0dev->GetLocalCanTiming(timing);
			reply.printf("CAN bus speed %.1fkbps, tseg1 %.2f, jump width %.2f",
							(double)((float)CanTiming::ClockFrequency/(1000 * timing.period)),
							(double)((float)timing.tseg1/(float)timing.period),
							(double)((float)timing.jumpWidth/(float)timing.period));
		}
		return GCodeResult::ok;
	}

	CanMessageBufferHandle buf(AllocateBuffer(&gb));
	const CanRequestId rid = CanInterface::AllocateRequestId((uint8_t)oldAddress);
	auto msg = buf.Access()->SetupRequestMessage<CanMessageSetAddressAndNormalTiming>(rid, GetCanAddress(), (uint8_t)oldAddress);
	msg->oldAddress = (uint8_t)oldAddress;

	if (gb.Seen('A'))
	{
		const uint32_t newAddress = gb.GetUIValue();
		CheckCanAddress(newAddress, gb);
		msg->newAddress = (uint8_t)newAddress;
		msg->newAddressInverted = (uint8_t)~newAddress;
	}
	else
	{
		msg->newAddress = msg->newAddressInverted = 0;
	}

	msg->doSetTiming = (changeTiming) ? CanMessageSetAddressAndNormalTiming::DoSetTimingYes : CanMessageSetAddressAndNormalTiming::DoSetTimingNo;
	msg->normalTiming = timing;

	return CanInterface::SendRequestAndGetStandardReply(buf.HandOver(), rid, reply, nullptr);
}

GCodeResult CanInterface::ChangeFastTiming(GCodeBuffer& gb, const StringRef& reply) THROWS(GCodeException)
{
	return GCodeResult::errorNotSupported;
}

// Create a filament monitor but do not configure it
GCodeResult CanInterface::CreateFilamentMonitor(DriverId driver, uint8_t type, const GCodeBuffer& gb, const StringRef &reply) noexcept
{
	try
	{
		CanMessageBuffer* const buf = AllocateBuffer(&gb);
		const CanRequestId rid = CanInterface::AllocateRequestId(driver.boardAddress);
		auto msg = buf->SetupRequestMessage<CanMessageCreateFilamentMonitor>(rid, GetCanAddress(), driver.boardAddress);
		msg->driver = driver.localDriver;
		msg->type = type;
		return SendRequestAndGetStandardReply(buf, rid, reply);
	}
	catch (const GCodeException& ex)
	{
		ex.GetMessage(reply, &gb);
		return GCodeResult::warning;
	}
}

// Configure a filament monitor
GCodeResult CanInterface::ConfigureFilamentMonitor(DriverId driver, GCodeBuffer &gb, const StringRef &reply) THROWS(GCodeException)
{
	CanMessageGenericConstructor cons(ConfigureFilamentMonitorParams);
	cons.AddUParam('d', driver.localDriver);
	cons.PopulateFromCommand(gb);
	return cons.SendAndGetResponse(CanMessageType::configureFilamentMonitor, driver.boardAddress, reply);
}

// Delete a filament monitor. XCalled from a destructor, so no exceptions or error return.
GCodeResult CanInterface::DeleteFilamentMonitor(DriverId driver, GCodeBuffer* gb, const StringRef& reply) noexcept
{
	try
	{
		CanMessageBuffer* const buf = AllocateBuffer(gb);
		const CanRequestId rid = CanInterface::AllocateRequestId(driver.boardAddress);
		auto msg = buf->SetupRequestMessage<CanMessageDeleteFilamentMonitor>(rid, GetCanAddress(), driver.boardAddress);
		msg->driver = driver.localDriver;
		return SendRequestAndGetStandardReply(buf, rid, reply);
	}
	catch (const GCodeException& ex)
	{
		ex.GetMessage(reply, gb);
		return GCodeResult::warning;
	}
}

# if SUPPORT_ACCELEROMETERS

GCodeResult CanInterface::StartAccelerometer(DriverId device, uint8_t axes, uint16_t numSamples, uint8_t mode, const GCodeBuffer& gb, const StringRef& reply) THROWS(GCodeException)
{
	CanMessageBuffer* const buf = AllocateBuffer(&gb);
	const CanRequestId rid = CanInterface::AllocateRequestId(device.boardAddress);
	auto msg = buf->SetupRequestMessage<CanMessageStartAccelerometer>(rid, GetCanAddress(), device.boardAddress);
	msg->deviceNumber = device.localDriver;
	msg->axes = axes;
	msg->numSamples = numSamples;
	msg->delayedStart = 0;
	msg->startTime = false;
	return SendRequestAndGetStandardReply(buf, rid, reply);
}

# endif

GCodeResult CanInterface::StartClosedLoopDataCollection(DriverId device, uint16_t filter, uint16_t numSamples, uint16_t rateRequested, uint8_t movementRequested, uint8_t mode, const GCodeBuffer& gb, const StringRef& reply) THROWS(GCodeException)
{
	CanMessageBuffer* const buf = AllocateBuffer(&gb);
	const CanRequestId rid = CanInterface::AllocateRequestId(device.boardAddress);
	auto msg = buf->SetupRequestMessage<CanMessageStartClosedLoopDataCollection>(rid, GetCanAddress(), device.boardAddress);
	msg->mode = mode;
	msg->filter = filter;
	msg->rate = rateRequested;
	msg->numSamples = numSamples;
	msg->movement = movementRequested;
	msg->deviceNumber = device.localDriver;
	return SendRequestAndGetStandardReply(buf, rid, reply);
}

#endif

// End<|MERGE_RESOLUTION|>--- conflicted
+++ resolved
@@ -936,13 +936,6 @@
 
 	case 6:
 		{
-<<<<<<< HEAD
-			CanMessageGenericConstructor cons(M569Point6Params);
-			cons.PopulateFromCommand(gb);
-			return cons.SendAndGetResponse(CanMessageType::m569p6, driver.boardAddress, reply);
-		}
-		
-=======
 			GCodeResult rslt;
 			{
 				CanMessageGenericConstructor cons(M569Point6Params);
@@ -958,7 +951,6 @@
 			return rslt;
 		}
 
->>>>>>> 9132dcd4
 	case 7:
 		if (gb.Seen('C'))
 		{
