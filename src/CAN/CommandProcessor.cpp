--- conflicted
+++ resolved
@@ -14,7 +14,8 @@
 #include "RepRap.h"
 #include "Platform.h"
 #include "Heating/Heat.h"
-#if defined(DUET3_V05)
+
+#if HAS_LINUX_INTERFACE
 # include "Linux/LinuxInterface.h"
 #endif
 
@@ -30,97 +31,34 @@
 		fname.copy("Duet3Firmware_");
 		fname.catn(msg.boardType, msg.GetBoardTypeLength(buf->dataLength));
 		fname.cat(".bin");
-<<<<<<< HEAD
-#if HAS_MASS_STORAGE
-=======
 
 		uint32_t fileOffset = msg.fileOffset;
 		uint32_t lreq = msg.lengthRequested;
-#if defined(DUET3_V05)
-		// Request another chunk of data from the given file
-		while (lreq > 0)
-		{
-			reprap.GetLinuxInterface().RequestFileChunk(fname.c_str(), fileOffset, lreq, RTOSIface::GetCurrentTask());
-			TaskBase::Take();
-
-			int bytesRead;
-			uint32_t fileLength = 0;
-			const char *data = reprap.GetLinuxInterface().GetFileChunk(bytesRead, fileLength);
-			if (bytesRead < 0)
+
+#if HAS_LINUX_INTERFACE
+		if (reprap.UsingLinuxInterface())
+		{
+			// Request another chunk of data from the given file
+			while (lreq > 0)
 			{
-				break;
-			}
-
-			size_t bytesSent = 0;
-			for (;;)
-			{
-				CanMessageFirmwareUpdateResponse * const msgp = buf->SetupResponseMessage<CanMessageFirmwareUpdateResponse>(CanId::MasterAddress, src);
-				const size_t lengthToSend = min<size_t>(lreq, sizeof(msgp->data));
-				memcpy(msgp->data, data + bytesSent, lengthToSend);
-				bytesSent += lengthToSend;
-				msgp->dataLength = lengthToSend;
-				msgp->err = CanMessageFirmwareUpdateResponse::ErrNone;
-				msgp->fileLength = fileLength;
-				msgp->fileOffset = fileOffset;
-				buf->dataLength = msgp->GetActualDataLength();
-				CanInterface::SendResponse(buf);
-				fileOffset += lengthToSend;
-				lreq -= lengthToSend;
-				if (lreq == 0)
+				reprap.GetLinuxInterface().RequestFileChunk(fname.c_str(), fileOffset, lreq, RTOSIface::GetCurrentTask());
+				TaskBase::Take();
+
+				int bytesRead;
+				uint32_t fileLength = 0;
+				const char *data = reprap.GetLinuxInterface().GetFileChunk(bytesRead, fileLength);
+				if (bytesRead < 0)
 				{
 					break;
 				}
-				while ((buf = CanMessageBuffer::Allocate()) == nullptr)
-				{
-					delay(1);
-				}
-			}
-		}
-
-		if (lreq > 0)
-#elif defined(DUET3_V03) || defined(DUET3_V06)
->>>>>>> e4b053a1
-		// The following code fetches the firmware file from the local SD card
-		FileStore * const f = reprap.GetPlatform().OpenSysFile(fname.c_str(), OpenMode::read);
-		if (f != nullptr)
-		{
-			const uint32_t fileLength = f->Length();
-			if (fileOffset >= fileLength)
-			{
-				CanMessageFirmwareUpdateResponse * const msgp = buf->SetupResponseMessage<CanMessageFirmwareUpdateResponse>(CanId::MasterAddress, src);
-				msgp->dataLength = 0;
-				msgp->err = CanMessageFirmwareUpdateResponse::ErrBadOffset;
-				msgp->fileLength = fileLength;
-				msgp->fileOffset = 0;
-				buf->dataLength = msgp->GetActualDataLength();
-				CanInterface::SendResponse(buf);
-				reprap.GetPlatform().MessageF(ErrorMessage, "Received firmware update request with bad file offset, actual %" PRIu32 " max %" PRIu32 "\n", fileOffset, fileLength);
-			}
-			else
-			{
-				f->Seek(fileOffset);
-				if (fileLength - fileOffset < lreq)
-				{
-					lreq = fileLength - fileOffset;
-				}
-
-//debugPrintf("Sending %" PRIu32 " bytes at offset %" PRIu32 "\n", lreq, fileOffset);
-
+
+				size_t bytesSent = 0;
 				for (;;)
 				{
 					CanMessageFirmwareUpdateResponse * const msgp = buf->SetupResponseMessage<CanMessageFirmwareUpdateResponse>(CanId::MasterAddress, src);
 					const size_t lengthToSend = min<size_t>(lreq, sizeof(msgp->data));
-					if (f->Read(msgp->data, lengthToSend) != (int)lengthToSend)
-					{
-						msgp->dataLength = 0;
-						msgp->err = CanMessageFirmwareUpdateResponse::ErrOther;
-						msgp->fileLength = fileLength;
-						msgp->fileOffset = 0;
-						buf->dataLength = msgp->GetActualDataLength();
-						CanInterface::SendResponse(buf);
-						reprap.GetPlatform().MessageF(ErrorMessage, "Error reading firmware update file '%s'\n", fname.c_str());
-						break;
-					}
+					memcpy(msgp->data, data + bytesSent, lengthToSend);
+					bytesSent += lengthToSend;
 					msgp->dataLength = lengthToSend;
 					msgp->err = CanMessageFirmwareUpdateResponse::ErrNone;
 					msgp->fileLength = fileLength;
@@ -139,12 +77,76 @@
 					}
 				}
 			}
-			f->Close();
 		}
 		else
-#else
-		//TODO get the firmware file contents from the SBC
-#endif
+#endif
+		{
+#if HAS_MASS_STORAGE
+			// Fetch the firmware file from the local SD card
+			FileStore * const f = reprap.GetPlatform().OpenSysFile(fname.c_str(), OpenMode::read);
+			if (f != nullptr)
+			{
+				const uint32_t fileLength = f->Length();
+				if (fileOffset >= fileLength)
+				{
+					CanMessageFirmwareUpdateResponse * const msgp = buf->SetupResponseMessage<CanMessageFirmwareUpdateResponse>(CanId::MasterAddress, src);
+					msgp->dataLength = 0;
+					msgp->err = CanMessageFirmwareUpdateResponse::ErrBadOffset;
+					msgp->fileLength = fileLength;
+					msgp->fileOffset = 0;
+					buf->dataLength = msgp->GetActualDataLength();
+					CanInterface::SendResponse(buf);
+					reprap.GetPlatform().MessageF(ErrorMessage, "Received firmware update request with bad file offset, actual %" PRIu32 " max %" PRIu32 "\n", fileOffset, fileLength);
+				}
+				else
+				{
+					f->Seek(fileOffset);
+					if (fileLength - fileOffset < lreq)
+					{
+						lreq = fileLength - fileOffset;
+					}
+
+//debugPrintf("Sending %" PRIu32 " bytes at offset %" PRIu32 "\n", lreq, fileOffset);
+
+					for (;;)
+					{
+						CanMessageFirmwareUpdateResponse * const msgp = buf->SetupResponseMessage<CanMessageFirmwareUpdateResponse>(CanId::MasterAddress, src);
+						const size_t lengthToSend = min<size_t>(lreq, sizeof(msgp->data));
+						if (f->Read(msgp->data, lengthToSend) != (int)lengthToSend)
+						{
+							msgp->dataLength = 0;
+							msgp->err = CanMessageFirmwareUpdateResponse::ErrOther;
+							msgp->fileLength = fileLength;
+							msgp->fileOffset = 0;
+							buf->dataLength = msgp->GetActualDataLength();
+							CanInterface::SendResponse(buf);
+							reprap.GetPlatform().MessageF(ErrorMessage, "Error reading firmware update file '%s'\n", fname.c_str());
+							break;
+						}
+						msgp->dataLength = lengthToSend;
+						msgp->err = CanMessageFirmwareUpdateResponse::ErrNone;
+						msgp->fileLength = fileLength;
+						msgp->fileOffset = fileOffset;
+						buf->dataLength = msgp->GetActualDataLength();
+						CanInterface::SendResponse(buf);
+						fileOffset += lengthToSend;
+						lreq -= lengthToSend;
+						if (lreq == 0)
+						{
+							break;
+						}
+						while ((buf = CanMessageBuffer::Allocate()) == nullptr)
+						{
+							delay(1);
+						}
+					}
+				}
+				f->Close();
+			}
+#endif
+		}
+
+		if (lreq != 0)			// if we didn't complete the request
 		{
 			CanMessageFirmwareUpdateResponse * const msgp = buf->SetupResponseMessage<CanMessageFirmwareUpdateResponse>(CanId::MasterAddress, src);
 			msgp->dataLength = 0;
