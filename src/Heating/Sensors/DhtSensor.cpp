--- conflicted
+++ resolved
@@ -156,13 +156,8 @@
 
 		// It appears that switching the pin to an output disables the interrupt, so we need to call attachInterrupt here
 		// We are likely to get an immediate interrupt at this point corresponding to the low-to-high transition. We must ignore this.
-<<<<<<< HEAD
-		numPulses = ARRAY_SIZE(pulses);		// tell the ISR not to collect data yet
-		port.AttachInterrupt(DhtDataTransition, InterruptMode::change, this);
-=======
 		port.AttachInterrupt(DhtDataTransition, INTERRUPT_MODE_CHANGE, this);
 		delayMicroseconds(2);				// give the interrupt time to occur
->>>>>>> 60ed67b3
 		lastPulseTime = 0;
 		numPulses = 0;						// tell the ISR to collect data
 	}
