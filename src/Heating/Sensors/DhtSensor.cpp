/*
 * DhtSensor.cpp
 *
 *  Created on: 15 Sep 2017
 *      Author: Christian
 */

#include "DhtSensor.h"
#include "Platform.h"
#include "RepRap.h"
#include "GCodes/GCodeBuffer.h"

#if SUPPORT_DHT_SENSOR

const uint32_t MinimumReadInterval = 2000;		// ms
const uint32_t MaximumReadTime = 50;			// ms


# ifdef RTOS

#  include "Tasks.h"
<<<<<<< HEAD
=======

constexpr uint32_t DhtTaskStackWords = 80;		// task stack size in dwords
static Task<DhtTaskStackWords> *dhtTask;

extern "C" void DhtTask(void * pvParameters)
{
	DhtSensor::SensorTask();
}

# else
>>>>>>> b6a4a9d9

constexpr uint32_t DhtTaskStackWords = 80;		// task stack size in dwords
static Task<DhtTaskStackWords> dhtTask;

extern "C" void DhtTask(void * pvParameters)
{
	DhtSensor::Task();
}

# else
uint32_t DhtSensor::lastReadTime = 0;
DhtSensor::SensorState DhtSensor::state = Initialising;
uint32_t DhtSensor::lastOperationTime = 0;
<<<<<<< HEAD
=======

>>>>>>> b6a4a9d9
# endif

size_t DhtSensor::numInstances = 0;
DhtSensorType DhtSensor::type = DhtSensorType::Dht11;
TemperatureError DhtSensor::lastResult = TemperatureError::notInitialised;
float DhtSensor::lastTemperature = BAD_ERROR_TEMPERATURE;
float DhtSensor::lastHumidity = BAD_ERROR_TEMPERATURE;
size_t DhtSensor::badTemperatureCount = 0;

Mutex DhtSensor::dhtMutex;


DhtSensor::DhtSensor(unsigned int channel) : TemperatureSensor(channel, "DHTxx")
{
	numInstances++;
}

DhtSensor::~DhtSensor()
{
	numInstances--;
}

GCodeResult DhtSensor::Configure(unsigned int mCode, unsigned int heater, GCodeBuffer& gb, const StringRef& reply)
{
	GCodeResult rslt = GCodeResult::ok;
	if (mCode == 305)
	{
		bool seen = false;
		TryConfigureHeaterName(gb, seen);

		if (gb.Seen('T'))
		{
			MutexLocker lock(dhtMutex);
			seen = true;

			const int dhtType = gb.GetIValue();
			switch (dhtType)
			{
				case 11:
					type = DhtSensorType::Dht11;
					break;
				case 21:
					type = DhtSensorType::Dht21;
					break;
				case 22:
					type = DhtSensorType::Dht22;
					break;
				default:
					reply.copy("Invalid DHT sensor type");
					rslt = GCodeResult::error;
					break;
			}
		}

		if (!seen && !gb.Seen('X'))
		{
			CopyBasicHeaterDetails(heater, reply);

			const char *sensorTypeString;
			switch (type)
			{
				case DhtSensorType::Dht11:
					sensorTypeString = "DHT11";
					break;
				case DhtSensorType::Dht21:
					sensorTypeString = "DHT21";
					break;
				case DhtSensorType::Dht22:
					sensorTypeString = "DHT22";
					break;
				default:
					sensorTypeString = "unknown";
					break;
			}
			reply.catf(", sensor type %s", sensorTypeString);
		}
	}
	return rslt;
}

void DhtSensor::Init()
{
#ifdef RTOS
<<<<<<< HEAD
	if (dhtTask.GetHandle() == nullptr)
	{
		dhtTask.Create(DhtTask, "DHTSENSOR", nullptr, TaskBase::HeatPriority);
=======
	if (dhtTask == nullptr)
	{
		dhtTask = new Task<DhtTaskStackWords>;
		dhtTask->Create(DhtTask, "DHTSENSOR", nullptr, TaskBase::HeatPriority);
>>>>>>> b6a4a9d9
	}
#endif
}

/*static*/ void DhtSensor::InitStatic()
{
	dhtMutex.Create();
}

TemperatureError DhtSensor::GetTemperature(float& t)
{
	MutexLocker lock(dhtMutex);
	switch (GetSensorChannel())
	{
		case DhtTemperatureChannel:
			t = lastTemperature;
			return lastResult;

		case DhtHumidityChannel:
			t = lastHumidity;
			return lastResult;

		default:
			return TemperatureError::unknownChannel;
	}
}

// Pulse ISR
uint32_t lastPulseTime;
volatile uint8_t numPulses;
uint32_t pulses[41];			// 1 start bit + 40 data bits

void DhtDataTransition(CallbackParameter)
{
	const uint32_t now = micros();
	if (digitalRead(DhtDataPin) == HIGH)
	{
		lastPulseTime = now;
	}
	else if (lastPulseTime > 0)
	{
		pulses[numPulses++] = now - lastPulseTime;
		if (numPulses == ARRAY_SIZE(pulses))
		{
			detachInterrupt(DhtDataPin);
		}
	}
}

#ifdef RTOS

<<<<<<< HEAD
/*static*/ void DhtSensor::Task()
=======
/*static*/ void DhtSensor::SensorTask()
>>>>>>> b6a4a9d9
{
	for (;;)
	{
		// Don't do anything if the sensor is not configured
		if (numInstances == 0)
		{
			RTOSIface::Yield();
			continue;
		}

		// Send start signal. See DHT datasheet for full signal diagram:
		// http://www.adafruit.com/datasheets/Digital%20humidity%20and%20temperature%20sensor%20AM2302.pdf
		pinMode(DhtDataPin, OUTPUT_HIGH);
		delay(250);
		digitalWrite(DhtDataPin, LOW);
		delay(20);

		// End the start signal by setting data line high for 40 microseconds
		digitalWrite(DhtDataPin, HIGH);
		delayMicroseconds(40);

		// Now start reading the data line to get the value from the DHT sensor
		pinMode(DhtDataPin, INPUT_PULLUP);
		delayMicroseconds(10);

		// Read from the DHT sensor using an ISR
		numPulses = 0;
		lastPulseTime = 0;
		attachInterrupt(DhtDataPin, DhtDataTransition, INTERRUPT_MODE_CHANGE, nullptr);

		// Wait for the incoming signal to be read by the ISR (1 start bit + 40 data bits)
		// The loop below could be replaced by a semaphore as well.
		const uint32_t readStartTime = xTaskGetTickCount();
		do
		{
			// Make sure we don't time out
			if (xTaskGetTickCount() - readStartTime > MaximumReadTime)
			{
				detachInterrupt(DhtDataPin);
				lastResult = TemperatureError::timeout;
				break;
			}

			RTOSIface::Yield();
		}
		while (numPulses != ARRAY_SIZE(pulses));

		// If that succeeded, attempt to convert the signal into temp+RH values
		if (numPulses == ARRAY_SIZE(pulses))
		{
			MutexLocker lock(dhtMutex);

			ProcessReadings();
			if (lastResult == TemperatureError::success || badTemperatureCount > MAX_BAD_TEMPERATURE_COUNT)
			{
				badTemperatureCount = 0;
			}
			else
			{
				badTemperatureCount++;
				lastResult = TemperatureError::success;
			}
		}

		// Wait a moment before starting a new measurement
		delay(MinimumReadInterval);
	}
}

#else

// Keep this sensor running
/*static*/ void DhtSensor::Spin()
{
	if (numInstances == 0 || millis() - lastReadTime < MinimumReadInterval)
	{
		return;
	}

	switch (state)
	{
	case Initialising:
		// Send start signal. See DHT datasheet for full signal diagram:
		// http://www.adafruit.com/datasheets/Digital%20humidity%20and%20temperature%20sensor%20AM2302.pdf
		pinMode(DhtDataPin, OUTPUT_HIGH);

		state = Starting;
		lastOperationTime = millis();
		break;

	case Starting:
		// Wait 250ms
		if (millis() - lastOperationTime >= 250)
		{
			digitalWrite(DhtDataPin, LOW);

			state = Starting2;
			lastOperationTime = millis();
		}
		break;

	case Starting2:
		// Wait 20ms
		if (millis() - lastOperationTime >= 20)
		{
			// End the start signal by setting data line high for 40 microseconds
			digitalWrite(DhtDataPin, HIGH);
			delayMicroseconds(40);

			// Now start reading the data line to get the value from the DHT sensor
			pinMode(DhtDataPin, INPUT_PULLUP);
			delayMicroseconds(10);

			// Read from the DHT sensor using an ISR, because we cannot use delays
			// due to the fact that this messes with the stepping ISR
			numPulses = 0;
			lastPulseTime = 0;
			attachInterrupt(DhtDataPin, DhtDataTransition, INTERRUPT_MODE_CHANGE, nullptr);

			// Wait for the next operation to complete
			lastOperationTime = millis();
			state = Reading;
		}
		break;

	case Reading:
		// Make sure we don't time out
		if (millis() - lastOperationTime > MaximumReadTime)
		{
			detachInterrupt(DhtDataPin);
			state = Initialising;
			lastReadTime = millis();
			lastResult = TemperatureError::timeout;
			break;
		}

		// Wait for the reading to complete (1 start bit + 40 data bits)
		if (numPulses != 41)
		{
			break;
		}

		// We're done reading - reset the state and convert the pulses into final values
		state = Initialising;
		lastReadTime = millis();

		ProcessReadings();
		break;
	}
}

#endif

/*static*/ void DhtSensor::ProcessReadings()
{
	// Check start bit
	if (pulses[0] < 40)
	{
		lastResult = TemperatureError::ioError;
		return;
	}
<<<<<<< HEAD

	// Reset 40 bits of received data to zero
	uint8_t data[5] = { 0, 0, 0, 0, 0 };

=======

	// Reset 40 bits of received data to zero
	uint8_t data[5] = { 0, 0, 0, 0, 0 };

>>>>>>> b6a4a9d9
	// Inspect each high pulse and determine which ones
	// are 0 (less than 40us) or 1 (more than 40us)
	for (size_t i = 0; i < 40; ++i)
	{
		data[i / 8] <<= 1;
		if (pulses[i + 1] > 40)
		{
			data[i / 8] |= 1;
		}
	}

	// Verify checksum
	if (((data[0] + data[1] + data[2] + data[3]) & 0xFF) != data[4])
	{
		lastResult = TemperatureError::ioError;
		return;
	}

	// Generate final results
	switch (type)
	{
	case DhtSensorType::Dht11:
		lastHumidity = data[0];
		lastTemperature = data[2];
		lastResult = TemperatureError::success;
		break;

	case DhtSensorType::Dht21:
	case DhtSensorType::Dht22:
		lastHumidity = ((data[0] * 256) + data[1]) * 0.1;
		lastTemperature = (((data[2] & 0x7F) * 256) + data[3]) * 0.1;
		if (data[2] & 0x80)
		{
			lastTemperature *= -1.0;
		}
		lastResult = TemperatureError::success;
		break;

	default:
		lastHumidity = BAD_ERROR_TEMPERATURE;
		lastTemperature = BAD_ERROR_TEMPERATURE;
		lastResult = TemperatureError::notInitialised;
		break;
	}
}

#endif

// End<|MERGE_RESOLUTION|>--- conflicted
+++ resolved
@@ -19,8 +19,6 @@
 # ifdef RTOS
 
 #  include "Tasks.h"
-<<<<<<< HEAD
-=======
 
 constexpr uint32_t DhtTaskStackWords = 80;		// task stack size in dwords
 static Task<DhtTaskStackWords> *dhtTask;
@@ -31,24 +29,11 @@
 }
 
 # else
->>>>>>> b6a4a9d9
-
-constexpr uint32_t DhtTaskStackWords = 80;		// task stack size in dwords
-static Task<DhtTaskStackWords> dhtTask;
-
-extern "C" void DhtTask(void * pvParameters)
-{
-	DhtSensor::Task();
-}
-
-# else
+
 uint32_t DhtSensor::lastReadTime = 0;
 DhtSensor::SensorState DhtSensor::state = Initialising;
 uint32_t DhtSensor::lastOperationTime = 0;
-<<<<<<< HEAD
-=======
-
->>>>>>> b6a4a9d9
+
 # endif
 
 size_t DhtSensor::numInstances = 0;
@@ -132,16 +117,10 @@
 void DhtSensor::Init()
 {
 #ifdef RTOS
-<<<<<<< HEAD
-	if (dhtTask.GetHandle() == nullptr)
-	{
-		dhtTask.Create(DhtTask, "DHTSENSOR", nullptr, TaskBase::HeatPriority);
-=======
 	if (dhtTask == nullptr)
 	{
 		dhtTask = new Task<DhtTaskStackWords>;
 		dhtTask->Create(DhtTask, "DHTSENSOR", nullptr, TaskBase::HeatPriority);
->>>>>>> b6a4a9d9
 	}
 #endif
 }
@@ -193,11 +172,7 @@
 
 #ifdef RTOS
 
-<<<<<<< HEAD
-/*static*/ void DhtSensor::Task()
-=======
 /*static*/ void DhtSensor::SensorTask()
->>>>>>> b6a4a9d9
 {
 	for (;;)
 	{
@@ -359,17 +334,10 @@
 		lastResult = TemperatureError::ioError;
 		return;
 	}
-<<<<<<< HEAD
 
 	// Reset 40 bits of received data to zero
 	uint8_t data[5] = { 0, 0, 0, 0, 0 };
 
-=======
-
-	// Reset 40 bits of received data to zero
-	uint8_t data[5] = { 0, 0, 0, 0, 0 };
-
->>>>>>> b6a4a9d9
 	// Inspect each high pulse and determine which ones
 	// are 0 (less than 40us) or 1 (more than 40us)
 	for (size_t i = 0; i < 40; ++i)
