// This class handles input from, and output to, files.

#ifndef FILESTORE_H
#define FILESTORE_H

#include "Core.h"
#include "Libraries/Fatfs/ff.h"
#include "CRC32.h"

class Platform;
class FileWriteBuffer;

enum class OpenMode : uint8_t
{
	read,			// open an existing file for reading
	write,			// write a file, replacing any existing file of the same name
	append			// append to an existing file, or create a new file if it is not found
};

class FileStore
{
public:
	FileStore();

    bool Open(const char* directory, const char* fileName, OpenMode mode);
	bool Read(char& b);								// Read 1 byte
	int Read(char* buf, size_t nBytes);				// Read a block of nBytes length
	int ReadLine(char* buf, size_t nBytes);			// As Read but stop after '\n' or '\r\n' and null-terminate
<<<<<<< HEAD
	FileWriteBuffer *GetWriteBuffer();				// Return a pointer to the remaining space for writing
=======
	FileWriteBuffer *GetWriteBuffer() const;		// Return a pointer to the remaining space for writing
>>>>>>> b6a4a9d9
	bool Write(char b);								// Write 1 byte
	bool Write(const char *s, size_t len);			// Write a block of len bytes
	bool Write(const uint8_t *s, size_t len);		// Write a block of len bytes
	bool Write(const char* s);						// Write a string
	bool Close();									// Shut the file and tidy up
	bool ForceClose();
	bool Seek(FilePosition pos);					// Jump to pos in the file
	FilePosition Position() const;					// Return the current position in the file, assuming we are reading the file
	uint32_t ClusterSize() const;					// Cluster size in bytes
	FilePosition Length() const;					// File size in bytes
#if 0	// not currently used
	bool GoToEnd();									// Position the file at the end (so you can write on the end).
#endif

	void Duplicate();								// Create a second reference to this file
	bool Flush();									// Write remaining buffer data
	bool Truncate();								// Truncate file at current file pointer
	bool Invalidate(const FATFS *fs, bool doClose);	// Invalidate the file if it uses the specified FATFS object
	bool IsOpenOn(const FATFS *fs) const;			// Return true if the file is open on the specified file system
	uint32_t GetCRC32() const;

#if 0	// not currently used
	bool SetClusterMap(uint32_t[]);					// Provide a cluster map for fast seeking
#endif
	static float GetAndClearLongestWriteTime();		// Return the longest time it took to write a block to a file, in milliseconds

	friend class MassStorage;

private:
	void Init();
	FRESULT Store(const char *s, size_t len, size_t *bytesWritten); // Write data to the non-volatile storage

    FIL file;
	FileWriteBuffer *writeBuffer;
	volatile unsigned int openCount;
	volatile bool closeRequested;

	bool inUse;
	bool writing;
	CRC32 crc;

	static uint32_t longestWriteTime;
};

<<<<<<< HEAD
inline FileWriteBuffer *FileStore::GetWriteBuffer() { return writeBuffer; }
=======
inline FileWriteBuffer *FileStore::GetWriteBuffer() const { return writeBuffer; }
>>>>>>> b6a4a9d9

inline bool FileStore::Write(const uint8_t *s, size_t len) { return Write(reinterpret_cast<const char *>(s), len); }

inline uint32_t FileStore::GetCRC32() const
{
	return crc.Get();
}

#endif<|MERGE_RESOLUTION|>--- conflicted
+++ resolved
@@ -26,11 +26,7 @@
 	bool Read(char& b);								// Read 1 byte
 	int Read(char* buf, size_t nBytes);				// Read a block of nBytes length
 	int ReadLine(char* buf, size_t nBytes);			// As Read but stop after '\n' or '\r\n' and null-terminate
-<<<<<<< HEAD
-	FileWriteBuffer *GetWriteBuffer();				// Return a pointer to the remaining space for writing
-=======
 	FileWriteBuffer *GetWriteBuffer() const;		// Return a pointer to the remaining space for writing
->>>>>>> b6a4a9d9
 	bool Write(char b);								// Write 1 byte
 	bool Write(const char *s, size_t len);			// Write a block of len bytes
 	bool Write(const uint8_t *s, size_t len);		// Write a block of len bytes
@@ -75,11 +71,7 @@
 	static uint32_t longestWriteTime;
 };
 
-<<<<<<< HEAD
-inline FileWriteBuffer *FileStore::GetWriteBuffer() { return writeBuffer; }
-=======
 inline FileWriteBuffer *FileStore::GetWriteBuffer() const { return writeBuffer; }
->>>>>>> b6a4a9d9
 
 inline bool FileStore::Write(const uint8_t *s, size_t len) { return Write(reinterpret_cast<const char *>(s), len); }
 
