--- conflicted
+++ resolved
@@ -16,19 +16,15 @@
 
 // These names must be in alphabetical order and lowercase
 NamedEnum(InputShaperType, uint8_t,
+	custom,
+#if SUPPORT_DAA
 	daa,
+#endif
+	ei2,
+	ei3
 	none,
-<<<<<<< HEAD
-	Custom,
-	ZVD,
-	ZVDD,
-	EI2,
-	EI3
-#if SUPPORT_DAA
-	, DAA
-#endif
-=======
->>>>>>> 92005bdf
+	zvd,
+	zvdd,
 );
 
 class DDA;
