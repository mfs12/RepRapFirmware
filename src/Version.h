--- conflicted
+++ resolved
@@ -22,11 +22,7 @@
 #endif
 
 #ifndef DATE
-<<<<<<< HEAD
-# define DATE "2018-05-30b1"
-=======
-# define DATE "2018-06-05b3"
->>>>>>> 5db50436
+# define DATE "2018-06-07b1"
 #endif
 
 #define AUTHORS "reprappro, dc42, chrishamm, t3p3, dnewman"
