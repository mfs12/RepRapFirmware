--- conflicted
+++ resolved
@@ -30,10 +30,9 @@
 class Move;
 class Heat;
 class RepRap;
-<<<<<<< HEAD
+
+extern RepRap reprap;
       
-extern RepRap reprap;
-    
 // Functions and globals not part of any class
     
 char* ftoa(char *a, const float& f, int prec);
@@ -43,25 +42,10 @@
 int StringContains(char* string, char* match);
     
 extern char scratchString[30];
-  
-=======
-
-extern RepRap reprap;
-
-// Functions and globals not part of any class
-
-char* ftoa(char *a, const float& f, int prec);
-boolean StringEndsWith(char* string, char* ending);
-boolean StringStartsWith(char* string, char* starting);
-boolean StringEquals(char* s1, char* s2);
-int StringContains(char* string, char* match);
-
-extern char scratchString[30];
-
->>>>>>> 7e282c96
+    
 //#include <stdio.h>
 //#include <stdlib.h>
-
+  
 #include <float.h>
 
 #include "Configuration.h"
